--- conflicted
+++ resolved
@@ -28,13 +28,8 @@
   signature TEXT NOT NULL,
   created TIMESTAMP,
   replicated TIMESTAMP,
-<<<<<<< HEAD
-  FOREIGN KEY (source) REFERENCES chronicle_replication_sources(id),
-  FOREIGN KEY (currhash) REFERENCES chronicle_replication_chain(prevhash),
   UNIQUE(currhash),
   UNIQUE(prevhash),
-=======
->>>>>>> 341ef473
   UNIQUE(source, prevhash)
 );
 
